--- conflicted
+++ resolved
@@ -3,16 +3,10 @@
 import (
 	"context"
 	"fmt"
-<<<<<<< HEAD
-	"github.com/chrislusf/seaweedfs/weed/cluster"
-	"github.com/chrislusf/seaweedfs/weed/pb"
-	"github.com/chrislusf/seaweedfs/weed/pb/master_pb"
 	"github.com/pkg/errors"
-=======
 	"github.com/seaweedfs/seaweedfs/weed/cluster"
 	"github.com/seaweedfs/seaweedfs/weed/pb"
 	"github.com/seaweedfs/seaweedfs/weed/pb/master_pb"
->>>>>>> 33a52253
 	"os"
 	"sort"
 	"strings"
@@ -53,15 +47,13 @@
 	Signature           int32
 	FilerConf           *FilerConf
 	RemoteStorage       *FilerRemoteStorage
-<<<<<<< HEAD
-	UniqueFileId        uint32
-	eventCh             chan<- *event
-	cacheRootMutex      sync.RWMutex
-	cacheRootNodeEntry  map[util.FullPath]*Entry
-=======
-	UniqueFilerId       int32
-	UniqueFilerEpoch    int32
->>>>>>> 33a52253
+
+	UniqueFilerId    int32
+	UniqueFilerEpoch int32
+
+	eventCh            chan<- *event
+	cacheRootMutex     sync.RWMutex
+	cacheRootNodeEntry map[util.FullPath]*Entry
 }
 
 func NewFiler(masters map[string]pb.ServerAddress, grpcDialOption grpc.DialOption, filerHost pb.ServerAddress,
@@ -72,12 +64,8 @@
 		GrpcDialOption:      grpcDialOption,
 		FilerConf:           NewFilerConf(),
 		RemoteStorage:       NewFilerRemoteStorage(),
-<<<<<<< HEAD
-		UniqueFileId:        uint32(util.RandomInt32()),
+		UniqueFilerId:       util.RandomInt32(),
 		cacheRootNodeEntry:  make(map[util.FullPath]*Entry),
-=======
-		UniqueFilerId:       util.RandomInt32(),
->>>>>>> 33a52253
 	}
 	if f.UniqueFilerId < 0 {
 		f.UniqueFilerId = -f.UniqueFilerId
