--- conflicted
+++ resolved
@@ -222,7 +222,6 @@
 	return nil
 }
 
-<<<<<<< HEAD
 func (f *Filer) getRootNodeQuotaCache(p util.FullPath) (entry *Entry) {
 	f.cacheRootMutex.RLock()
 	defer f.cacheRootMutex.RUnlock()
@@ -265,10 +264,7 @@
 	return nil
 }
 
-func (f *Filer) ensureParentDirecotryEntry(ctx context.Context, entry *Entry, dirParts []string, level int, isFromOtherCluster bool) (err error) {
-=======
 func (f *Filer) ensureParentDirectoryEntry(ctx context.Context, entry *Entry, dirParts []string, level int, isFromOtherCluster bool) (err error) {
->>>>>>> 6f7ef871
 
 	if level == 0 {
 		return nil
