package filer

import (
	"context"
	"fmt"
	"io"
	"math/rand"
	"sync"

	"github.com/seaweedfs/seaweedfs/weed/glog"
	"github.com/seaweedfs/seaweedfs/weed/pb/filer_pb"
	"github.com/seaweedfs/seaweedfs/weed/util"
	"github.com/seaweedfs/seaweedfs/weed/wdclient"
)

type ChunkReadAt struct {
	masterClient  *wdclient.MasterClient
	chunkViews    *IntervalList[*ChunkView]
	fileSize      int64
	readerCache   *ReaderCache
	readerPattern *ReaderPattern
	lastChunkFid  string
}

var _ = io.ReaderAt(&ChunkReadAt{})
var _ = io.Closer(&ChunkReadAt{})

func LookupFn(filerClient filer_pb.FilerClient) wdclient.LookupFileIdFunctionType {

	vidCache := make(map[string]*filer_pb.Locations)
	var vicCacheLock sync.RWMutex
	return func(fileId string) (targetUrls []string, err error) {
		vid := VolumeId(fileId)
		vicCacheLock.RLock()
		locations, found := vidCache[vid]
		vicCacheLock.RUnlock()

		if !found {
			util.Retry("lookup volume "+vid, func() error {
				err = filerClient.WithFilerClient(false, func(client filer_pb.SeaweedFilerClient) error {
					resp, err := client.LookupVolume(context.Background(), &filer_pb.LookupVolumeRequest{
						VolumeIds: []string{vid},
					})
					if err != nil {
						return err
					}

					locations = resp.LocationsMap[vid]
					if locations == nil || len(locations.Locations) == 0 {
						glog.V(0).Infof("failed to locate %s", fileId)
						return fmt.Errorf("failed to locate %s", fileId)
					}
					vicCacheLock.Lock()
					vidCache[vid] = locations
					vicCacheLock.Unlock()

					return nil
				})
				return err
			})
		}

		if err != nil {
			return nil, err
		}

		fcDataCenter := filerClient.GetDataCenter()
		var sameDcTargetUrls, otherTargetUrls []string
		for _, loc := range locations.Locations {
			volumeServerAddress := filerClient.AdjustedUrl(loc)
			targetUrl := fmt.Sprintf("http://%s/%s", volumeServerAddress, fileId)
			if fcDataCenter == "" || fcDataCenter != loc.DataCenter {
				otherTargetUrls = append(otherTargetUrls, targetUrl)
			} else {
				sameDcTargetUrls = append(sameDcTargetUrls, targetUrl)
			}
		}
		rand.Shuffle(len(sameDcTargetUrls), func(i, j int) {
			sameDcTargetUrls[i], sameDcTargetUrls[j] = sameDcTargetUrls[j], sameDcTargetUrls[i]
		})
		rand.Shuffle(len(otherTargetUrls), func(i, j int) {
			otherTargetUrls[i], otherTargetUrls[j] = otherTargetUrls[j], otherTargetUrls[i]
		})
		// Prefer same data center
		targetUrls = append(sameDcTargetUrls, otherTargetUrls...)
		return
	}
}

<<<<<<< HEAD
func NewChunkReaderAtFromClient(lookupFn wdclient.LookupFileIdFunctionType, chunkViews []*ChunkView, chunkCache chunk_cache.ChunkCache, fileSize int64, concurrentReaders int) *ChunkReadAt {
=======
func NewChunkReaderAtFromClient(readerCache *ReaderCache, chunkViews *IntervalList[*ChunkView], fileSize int64) *ChunkReadAt {
>>>>>>> 79d68a81

	return &ChunkReadAt{
		chunkViews:    chunkViews,
		fileSize:      fileSize,
<<<<<<< HEAD
		readerCache:   newReaderCache(concurrentReaders, chunkCache, lookupFn),
=======
		readerCache:   readerCache,
>>>>>>> 79d68a81
		readerPattern: NewReaderPattern(),
	}
}

func (c *ChunkReadAt) Close() error {
	c.readerCache.destroy()
	return nil
}

func (c *ChunkReadAt) ReadAt(p []byte, offset int64) (n int, err error) {

<<<<<<< HEAD
	c.readerLock.Lock()
	defer c.readerLock.Unlock()
	c.readerPattern.MonitorReadAt(offset, len(p))
=======
	c.readerPattern.MonitorReadAt(offset, len(p))

	c.chunkViews.Lock.Lock()
	defer c.chunkViews.Lock.Unlock()

	// glog.V(4).Infof("ReadAt [%d,%d) of total file size %d bytes %d chunk views", offset, offset+int64(len(p)), c.fileSize, len(c.chunkViews))
	n, _, err = c.doReadAt(p, offset)
	return
}

func (c *ChunkReadAt) ReadAtWithTime(p []byte, offset int64) (n int, ts int64, err error) {

	c.readerPattern.MonitorReadAt(offset, len(p))

	c.chunkViews.Lock.Lock()
	defer c.chunkViews.Lock.Unlock()
>>>>>>> 79d68a81

	glog.V(4).Infof("ReadAt [%d,%d) (random: %v) of total file size %d bytes %d chunk views", offset, offset+int64(len(p)), c.readerPattern.IsRandomMode(), c.fileSize, len(c.chunkViews))
	return c.doReadAt(p, offset)
}

func (c *ChunkReadAt) doReadAt(p []byte, offset int64) (n int, ts int64, err error) {

	startOffset, remaining := offset, int64(len(p))
	var nextChunks *Interval[*ChunkView]
	for x := c.chunkViews.Front(); x != nil; x = x.Next {
		chunk := x.Value
		if remaining <= 0 {
			break
		}
		if x.Next != nil {
			nextChunks = x.Next
		}
		if startOffset < chunk.ViewOffset {
			gap := chunk.ViewOffset - startOffset
			glog.V(4).Infof("zero [%d,%d)", startOffset, chunk.ViewOffset)
			n += zero(p, startOffset-offset, gap)
			startOffset, remaining = chunk.ViewOffset, remaining-gap
			if remaining <= 0 {
				break
			}
		}
		// fmt.Printf(">>> doReadAt [%d,%d), chunk[%d,%d)\n", offset, offset+int64(len(p)), chunk.ViewOffset, chunk.ViewOffset+int64(chunk.ViewSize))
		chunkStart, chunkStop := max(chunk.ViewOffset, startOffset), min(chunk.ViewOffset+int64(chunk.ViewSize), startOffset+remaining)
		if chunkStart >= chunkStop {
			continue
		}
		// glog.V(4).Infof("read [%d,%d), %d/%d chunk %s [%d,%d)", chunkStart, chunkStop, i, len(c.chunkViews), chunk.FileId, chunk.ViewOffset-chunk.Offset, chunk.ViewOffset-chunk.Offset+int64(chunk.ViewSize))
		bufferOffset := chunkStart - chunk.ViewOffset + chunk.OffsetInChunk
		ts = chunk.ModifiedTsNs
		copied, err := c.readChunkSliceAt(p[startOffset-offset:chunkStop-chunkStart+startOffset-offset], chunk, nextChunks, uint64(bufferOffset))
		if err != nil {
			glog.Errorf("fetching chunk %+v: %v\n", chunk, err)
			return copied, ts, err
		}

		n += copied
		startOffset, remaining = startOffset+int64(copied), remaining-int64(copied)
	}

	// glog.V(4).Infof("doReadAt [%d,%d), n:%v, err:%v", offset, offset+int64(len(p)), n, err)

	// zero the remaining bytes if a gap exists at the end of the last chunk (or a fully sparse file)
	if err == nil && remaining > 0 {
		var delta int64
		if c.fileSize > startOffset {
			delta = min(remaining, c.fileSize-startOffset)
			startOffset -= offset
		} else {
			delta = remaining
			startOffset = max(startOffset-offset, startOffset-remaining-offset)
		}
		glog.V(4).Infof("zero2 [%d,%d) of file size %d bytes", startOffset, startOffset+delta, c.fileSize)
		n += zero(p, startOffset, delta)
	}

	if err == nil && offset+int64(len(p)) >= c.fileSize {
		err = io.EOF
	}
	// fmt.Printf("~~~ filled %d, err: %v\n\n", n, err)

	return

}

func (c *ChunkReadAt) readChunkSliceAt(buffer []byte, chunkView *ChunkView, nextChunkViews *Interval[*ChunkView], offset uint64) (n int, err error) {

	if c.readerPattern.IsRandomMode() {
		n, err := c.readerCache.chunkCache.ReadChunkAt(buffer, chunkView.FileId, offset)
		if n > 0 {
			return n, err
		}
		return fetchChunkRange(buffer, c.readerCache.lookupFileIdFn, chunkView.FileId, chunkView.CipherKey, chunkView.IsGzipped, int64(offset))
	}

	n, err = c.readerCache.ReadChunkAt(buffer, chunkView.FileId, chunkView.CipherKey, chunkView.IsGzipped, int64(offset), int(chunkView.ChunkSize), chunkView.ViewOffset == 0)
	if c.lastChunkFid != chunkView.FileId {
		if chunkView.OffsetInChunk == 0 { // start of a new chunk
			if c.lastChunkFid != "" {
				c.readerCache.UnCache(c.lastChunkFid)
			}
			if nextChunkViews != nil {
				c.readerCache.MaybeCache(nextChunkViews) // just read the next chunk if at the very beginning
			}
		}
	}
	c.lastChunkFid = chunkView.FileId
	return
}

func zero(buffer []byte, start, length int64) int {
	end := min(start+length, int64(len(buffer)))
	start = max(start, 0)

	// zero the bytes
	for o := start; o < end; o++ {
		buffer[o] = 0
	}
	return int(end - start)
}<|MERGE_RESOLUTION|>--- conflicted
+++ resolved
@@ -87,20 +87,12 @@
 	}
 }
 
-<<<<<<< HEAD
-func NewChunkReaderAtFromClient(lookupFn wdclient.LookupFileIdFunctionType, chunkViews []*ChunkView, chunkCache chunk_cache.ChunkCache, fileSize int64, concurrentReaders int) *ChunkReadAt {
-=======
 func NewChunkReaderAtFromClient(readerCache *ReaderCache, chunkViews *IntervalList[*ChunkView], fileSize int64) *ChunkReadAt {
->>>>>>> 79d68a81
 
 	return &ChunkReadAt{
 		chunkViews:    chunkViews,
 		fileSize:      fileSize,
-<<<<<<< HEAD
-		readerCache:   newReaderCache(concurrentReaders, chunkCache, lookupFn),
-=======
 		readerCache:   readerCache,
->>>>>>> 79d68a81
 		readerPattern: NewReaderPattern(),
 	}
 }
@@ -112,11 +104,6 @@
 
 func (c *ChunkReadAt) ReadAt(p []byte, offset int64) (n int, err error) {
 
-<<<<<<< HEAD
-	c.readerLock.Lock()
-	defer c.readerLock.Unlock()
-	c.readerPattern.MonitorReadAt(offset, len(p))
-=======
 	c.readerPattern.MonitorReadAt(offset, len(p))
 
 	c.chunkViews.Lock.Lock()
@@ -133,9 +120,8 @@
 
 	c.chunkViews.Lock.Lock()
 	defer c.chunkViews.Lock.Unlock()
->>>>>>> 79d68a81
-
-	glog.V(4).Infof("ReadAt [%d,%d) (random: %v) of total file size %d bytes %d chunk views", offset, offset+int64(len(p)), c.readerPattern.IsRandomMode(), c.fileSize, len(c.chunkViews))
+
+	glog.V(4).Infof("ReadAt [%d,%d) (random: %v) of total file size %d bytes ", offset, offset+int64(len(p)), c.readerPattern.IsRandomMode(), c.fileSize)
 	return c.doReadAt(p, offset)
 }
 
