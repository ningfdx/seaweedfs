package command

import (
	"os"
	"time"
)

type MountOptions struct {
	filer              *string
	filerMountRootPath *string
	dir                *string
	dirAutoCreate      *bool
	collection         *string
	collectionQuota    *int
	replication        *string
	diskType           *string
	ttlSec             *int
	chunkSizeLimitMB   *int
	concurrentWriters  *int
	concurrentReaders  *int
	cacheDir           *string
	cacheSizeMB        *int64
	dataCenter         *string
	allowOthers        *bool
	umaskString        *string
	nonempty           *bool
	volumeServerAccess *string
	uidMap             *string
	gidMap             *string
	readOnly           *bool
	debug              *bool
	debugPort          *int
	localSocket        *string
	disableXAttr       *bool
<<<<<<< HEAD
	extraOptions       []string
=======
	ConcurrentLimit    *int64
	AuthKey            *string

	DirectoryQuotaSize  *string
	DirectoryQuotaInode *uint64
>>>>>>> 87f81b61
}

var (
	mountOptions       MountOptions
	mountCpuProfile    *string
	mountMemProfile    *string
	mountReadRetryTime *time.Duration
)

func init() {
	cmdMount.Run = runMount // break init cycle
	mountOptions.filer = cmdMount.Flag.String("filer", "localhost:8888", "comma-separated weed filer location")
	mountOptions.filerMountRootPath = cmdMount.Flag.String("filer.path", "/", "mount this remote path from filer server")
	mountOptions.dir = cmdMount.Flag.String("dir", ".", "mount weed filer to this directory")
	mountOptions.dirAutoCreate = cmdMount.Flag.Bool("dirAutoCreate", false, "auto create the directory to mount to")
	mountOptions.collection = cmdMount.Flag.String("collection", "", "collection to create the files")
	mountOptions.collectionQuota = cmdMount.Flag.Int("collectionQuotaMB", 0, "quota for the collection")
	mountOptions.replication = cmdMount.Flag.String("replication", "", "replication(e.g. 000, 001) to create to files. If empty, let filer decide.")
	mountOptions.diskType = cmdMount.Flag.String("disk", "", "[hdd|ssd|<tag>] hard drive or solid state drive or any tag")
	mountOptions.ttlSec = cmdMount.Flag.Int("ttl", 0, "file ttl in seconds")
	mountOptions.chunkSizeLimitMB = cmdMount.Flag.Int("chunkSizeLimitMB", 2, "local write buffer size, also chunk large files")
	mountOptions.concurrentWriters = cmdMount.Flag.Int("concurrentWriters", 32, "limit concurrent goroutine writers if not 0")
	mountOptions.concurrentReaders = cmdMount.Flag.Int("concurrentReaders", 32, "limit concurrent goroutine readers if not 0")
	mountOptions.cacheDir = cmdMount.Flag.String("cacheDir", os.TempDir(), "local cache directory for file chunks and meta data")
	mountOptions.cacheSizeMB = cmdMount.Flag.Int64("cacheCapacityMB", 0, "local file chunk cache capacity in MB")
	mountOptions.dataCenter = cmdMount.Flag.String("dataCenter", "", "prefer to write to the data center")
	mountOptions.allowOthers = cmdMount.Flag.Bool("allowOthers", true, "allows other users to access the file system")
	mountOptions.umaskString = cmdMount.Flag.String("umask", "022", "octal umask, e.g., 022, 0111")
	mountOptions.nonempty = cmdMount.Flag.Bool("nonempty", false, "allows the mounting over a non-empty directory")
	mountOptions.volumeServerAccess = cmdMount.Flag.String("volumeServerAccess", "direct", "access volume servers by [direct|publicUrl|filerProxy]")
	mountOptions.uidMap = cmdMount.Flag.String("map.uid", "", "map local uid to uid on filer, comma-separated <local_uid>:<filer_uid>")
	mountOptions.gidMap = cmdMount.Flag.String("map.gid", "", "map local gid to gid on filer, comma-separated <local_gid>:<filer_gid>")
	mountOptions.readOnly = cmdMount.Flag.Bool("readOnly", false, "read only")
	mountOptions.debug = cmdMount.Flag.Bool("debug", false, "serves runtime profiling data, e.g., http://localhost:<debug.port>/debug/pprof/goroutine?debug=2")
	mountOptions.debugPort = cmdMount.Flag.Int("debug.port", 6061, "http port for debugging")
	mountOptions.localSocket = cmdMount.Flag.String("localSocket", "", "default to /tmp/seaweedfs-mount-<mount_dir_hash>.sock")
	mountOptions.disableXAttr = cmdMount.Flag.Bool("disableXAttr", true, "disable xattr")
	mountOptions.ConcurrentLimit = cmdMount.Flag.Int64("concurrentLimit", 2, "concurrent limit")
	mountOptions.AuthKey = cmdMount.Flag.String("authKey", "", "auth key")

	// if mount point is in quota-* format, then you can use these option
	mountOptions.DirectoryQuotaSize = cmdMount.Flag.String("directoryQuotaSize", "200GiB", "10KiB = 1024, 10K = 1000. If mount point is in quota-* format, then you can use these option")
	mountOptions.DirectoryQuotaInode = cmdMount.Flag.Uint64("directoryQuotaInode", 600000, "max inode number")

	mountCpuProfile = cmdMount.Flag.String("cpuprofile", "", "cpu profile output file")
	mountMemProfile = cmdMount.Flag.String("memprofile", "", "memory profile output file")
	mountReadRetryTime = cmdMount.Flag.Duration("readRetryTime", 6*time.Second, "maximum read retry wait time")
}

var cmdMount = &Command{
	UsageLine: "mount -filer=localhost:8888 -dir=/some/dir",
	Short:     "mount weed filer to a directory as file system in userspace(FUSE)",
	Long: `mount weed filer to userspace.

  Pre-requisites:
  1) have SeaweedFS master and volume servers running
  2) have a "weed filer" running
  These 2 requirements can be achieved with one command "weed server -filer=true"

  This uses github.com/seaweedfs/fuse, which enables writing FUSE file systems on
  Linux, and OS X.

  On OS X, it requires OSXFUSE (https://osxfuse.github.io/).

  `,
}<|MERGE_RESOLUTION|>--- conflicted
+++ resolved
@@ -32,15 +32,12 @@
 	debugPort          *int
 	localSocket        *string
 	disableXAttr       *bool
-<<<<<<< HEAD
 	extraOptions       []string
-=======
 	ConcurrentLimit    *int64
 	AuthKey            *string
 
 	DirectoryQuotaSize  *string
 	DirectoryQuotaInode *uint64
->>>>>>> 87f81b61
 }
 
 var (
