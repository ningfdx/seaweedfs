package filersink

import (
	"fmt"
	"github.com/seaweedfs/seaweedfs/weed/util"
	"sync"

	"google.golang.org/grpc"

	"github.com/seaweedfs/seaweedfs/weed/glog"
	"github.com/seaweedfs/seaweedfs/weed/operation"
	"github.com/seaweedfs/seaweedfs/weed/pb"
	"github.com/seaweedfs/seaweedfs/weed/pb/filer_pb"
)

func (fs *FilerSink) replicateChunks(sourceChunks []*filer_pb.FileChunk, path string) (replicatedChunks []*filer_pb.FileChunk, err error) {
	if len(sourceChunks) == 0 {
		return
	}

	replicatedChunks = make([]*filer_pb.FileChunk, len(sourceChunks))

	var wg sync.WaitGroup
	for chunkIndex, sourceChunk := range sourceChunks {
		wg.Add(1)
		go func(chunk *filer_pb.FileChunk, index int) {
			defer wg.Done()
			replicatedChunk, e := fs.replicateOneChunk(chunk, path)
			if e != nil {
				err = e
				return
			}
			replicatedChunks[index] = replicatedChunk
		}(sourceChunk, chunkIndex)
	}
	wg.Wait()

	return
}

func (fs *FilerSink) replicateOneChunk(sourceChunk *filer_pb.FileChunk, path string) (*filer_pb.FileChunk, error) {

	fileId, err := fs.fetchAndWrite(sourceChunk, path)
	if err != nil {
		return nil, fmt.Errorf("copy %s: %v", sourceChunk.GetFileIdString(), err)
	}

	return &filer_pb.FileChunk{
		FileId:       fileId,
		Offset:       sourceChunk.Offset,
		Size:         sourceChunk.Size,
		Mtime:        sourceChunk.Mtime,
		ETag:         sourceChunk.ETag,
		SourceFileId: sourceChunk.GetFileIdString(),
		CipherKey:    sourceChunk.CipherKey,
		IsCompressed: sourceChunk.IsCompressed,
	}, nil
}

func (fs *FilerSink) fetchAndWrite(sourceChunk *filer_pb.FileChunk, path string) (fileId string, err error) {

	filename, header, readResp, err := fs.filerSource.ReadPart(sourceChunk.GetFileIdString())
	if err != nil {
		return "", fmt.Errorf("read part %s: %v", sourceChunk.GetFileIdString(), err)
	}
	defer util.CloseResponse(readResp)

	fileId, uploadResult, err, _ := operation.UploadWithRetry(
		fs,
		&filer_pb.AssignVolumeRequest{
			Count:       1,
			Replication: fs.replication,
			Collection:  fs.collection,
			TtlSec:      fs.ttlSec,
			DataCenter:  fs.dataCenter,
			DiskType:    fs.diskType,
			Path:        path,
		},
		&operation.UploadOption{
			Filename:          filename,
			Cipher:            false,
			IsInputCompressed: "gzip" == header.Get("Content-Encoding"),
			MimeType:          header.Get("Content-Type"),
			PairMap:           nil,
		},
		func(host, fileId string) string {
			fileUrl := fmt.Sprintf("http://%s/%s", host, fileId)
			if fs.writeChunkByFiler {
				fileUrl = fmt.Sprintf("http://%s/?proxyChunkId=%s", fs.address, fileId)
			}
			glog.V(4).Infof("replicating %s to %s header:%+v", filename, fileUrl, header)
			return fileUrl
		},
		resp.Body,
	)

<<<<<<< HEAD
			resp, err := client.AssignVolume(context.Background(), request)
			if err != nil {
				glog.V(0).Infof("assign volume failure %v: %v", request, err)
				return err
			}
			if resp.Error != "" {
				return fmt.Errorf("assign volume failure %v: %v", request, resp.Error)
			}

			fileId, host, auth = resp.FileId, resp.Location.Url, security.EncodedJwt(resp.Auth)

			fileUrl := fmt.Sprintf("http://%s/%s", host, fileId)
			if fs.writeChunkByFiler {
				fileUrl = fmt.Sprintf("http://%s/?proxyChunkId=%s", fs.address, fileId)
			}

			glog.V(4).Infof("replicating %s to %s header:%+v", filename, fileUrl, header)

			// fetch data as is, regardless whether it is encrypted or not
			uploadOption := &operation.UploadOption{
				UploadUrl:         fileUrl,
				Filename:          filename,
				Cipher:            false,
				IsInputCompressed: "gzip" == header.Get("Content-Encoding"),
				MimeType:          header.Get("Content-Type"),
				PairMap:           nil,
				Jwt:               auth,
			}
			uploadResult, err, _ := operation.Upload(readResp.Body, uploadOption)
			if err != nil {
				glog.V(0).Infof("upload source data %v to %s: %v", sourceChunk.GetFileIdString(), fileUrl, err)
				return fmt.Errorf("upload data: %v", err)
			}
			if uploadResult.Error != "" {
				glog.V(0).Infof("upload failure %v to %s: %v", filename, fileUrl, err)
				return fmt.Errorf("upload result: %v", uploadResult.Error)
			}

			return nil
		})
	}); err != nil {
		return "", fmt.Errorf("filerGrpcAddress assign volume and upload to volume: %v", err)
=======
	if err != nil {
		glog.V(0).Infof("upload source data %v: %v", sourceChunk.GetFileIdString(), err)
		return "", fmt.Errorf("upload data: %v", err)
	}
	if uploadResult.Error != "" {
		glog.V(0).Infof("upload failure %v: %v", filename, err)
		return "", fmt.Errorf("upload result: %v", uploadResult.Error)
>>>>>>> 676e27c5
	}

	return
}

var _ = filer_pb.FilerClient(&FilerSink{})

func (fs *FilerSink) WithFilerClient(streamingMode bool, fn func(filer_pb.SeaweedFilerClient) error) error {

	return pb.WithGrpcClient(streamingMode, func(grpcConnection *grpc.ClientConn) error {
		client := filer_pb.NewSeaweedFilerClient(grpcConnection)
		return fn(client)
	}, fs.grpcAddress, fs.grpcDialOption)

}

func (fs *FilerSink) AdjustedUrl(location *filer_pb.Location) string {
	return location.Url
}

func (fs *FilerSink) GetDataCenter() string {
	return fs.dataCenter
}<|MERGE_RESOLUTION|>--- conflicted
+++ resolved
@@ -59,11 +59,11 @@
 
 func (fs *FilerSink) fetchAndWrite(sourceChunk *filer_pb.FileChunk, path string) (fileId string, err error) {
 
-	filename, header, readResp, err := fs.filerSource.ReadPart(sourceChunk.GetFileIdString())
+	filename, header, resp, err := fs.filerSource.ReadPart(sourceChunk.GetFileIdString())
 	if err != nil {
 		return "", fmt.Errorf("read part %s: %v", sourceChunk.GetFileIdString(), err)
 	}
-	defer util.CloseResponse(readResp)
+	defer util.CloseResponse(resp)
 
 	fileId, uploadResult, err, _ := operation.UploadWithRetry(
 		fs,
@@ -94,50 +94,6 @@
 		resp.Body,
 	)
 
-<<<<<<< HEAD
-			resp, err := client.AssignVolume(context.Background(), request)
-			if err != nil {
-				glog.V(0).Infof("assign volume failure %v: %v", request, err)
-				return err
-			}
-			if resp.Error != "" {
-				return fmt.Errorf("assign volume failure %v: %v", request, resp.Error)
-			}
-
-			fileId, host, auth = resp.FileId, resp.Location.Url, security.EncodedJwt(resp.Auth)
-
-			fileUrl := fmt.Sprintf("http://%s/%s", host, fileId)
-			if fs.writeChunkByFiler {
-				fileUrl = fmt.Sprintf("http://%s/?proxyChunkId=%s", fs.address, fileId)
-			}
-
-			glog.V(4).Infof("replicating %s to %s header:%+v", filename, fileUrl, header)
-
-			// fetch data as is, regardless whether it is encrypted or not
-			uploadOption := &operation.UploadOption{
-				UploadUrl:         fileUrl,
-				Filename:          filename,
-				Cipher:            false,
-				IsInputCompressed: "gzip" == header.Get("Content-Encoding"),
-				MimeType:          header.Get("Content-Type"),
-				PairMap:           nil,
-				Jwt:               auth,
-			}
-			uploadResult, err, _ := operation.Upload(readResp.Body, uploadOption)
-			if err != nil {
-				glog.V(0).Infof("upload source data %v to %s: %v", sourceChunk.GetFileIdString(), fileUrl, err)
-				return fmt.Errorf("upload data: %v", err)
-			}
-			if uploadResult.Error != "" {
-				glog.V(0).Infof("upload failure %v to %s: %v", filename, fileUrl, err)
-				return fmt.Errorf("upload result: %v", uploadResult.Error)
-			}
-
-			return nil
-		})
-	}); err != nil {
-		return "", fmt.Errorf("filerGrpcAddress assign volume and upload to volume: %v", err)
-=======
 	if err != nil {
 		glog.V(0).Infof("upload source data %v: %v", sourceChunk.GetFileIdString(), err)
 		return "", fmt.Errorf("upload data: %v", err)
@@ -145,7 +101,6 @@
 	if uploadResult.Error != "" {
 		glog.V(0).Infof("upload failure %v: %v", filename, err)
 		return "", fmt.Errorf("upload result: %v", uploadResult.Error)
->>>>>>> 676e27c5
 	}
 
 	return
