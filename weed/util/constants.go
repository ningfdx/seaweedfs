--- conflicted
+++ resolved
@@ -6,14 +6,10 @@
 )
 
 var (
-<<<<<<< HEAD
-	VERSION_NUMBER = fmt.Sprintf("%.02f", 3.10)
+	VERSION_NUMBER = fmt.Sprintf("%.02f", 3.11)
 	VERSION        = sizeLimit + " " + VERSION_NUMBER + " quota, built: " + time.Now().String()
-=======
-	VERSION_NUMBER = fmt.Sprintf("%.02f", 3.11)
-	VERSION        = sizeLimit + " " + VERSION_NUMBER
->>>>>>> d4ef06cd
-	COMMIT         = ""
+
+	COMMIT = ""
 )
 
 func Version() string {
