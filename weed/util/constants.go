--- conflicted
+++ resolved
@@ -5,20 +5,14 @@
 )
 
 var (
-<<<<<<< HEAD
-	VERSION_NUMBER = fmt.Sprintf("%.02f", 3.11)
-	VERSION        = sizeLimit + " " + VERSION_NUMBER + " quota, built: " + BuiltTime
-
-	COMMIT = ""
-
-	BuiltTime string
-=======
 	VERSION_NUMBER = fmt.Sprintf("%.02f", 3.12)
 	VERSION        = sizeLimit + " " + VERSION_NUMBER
 	COMMIT         = ""
->>>>>>> 52c44d64
+
+	VERSIONMore = sizeLimit + " " + VERSION_NUMBER + " quota, built: " + BuiltTime
+	BuiltTime   string
 )
 
 func Version() string {
-	return VERSION + " " + COMMIT
+	return VERSIONMore + " " + COMMIT
 }