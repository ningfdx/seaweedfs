package mount

import (
	"context"
	"fmt"
	"os"
	"syscall"
	"time"

	"github.com/hanwen/go-fuse/v2/fuse"

	"github.com/seaweedfs/seaweedfs/weed/filer"
	"github.com/seaweedfs/seaweedfs/weed/glog"
	"github.com/seaweedfs/seaweedfs/weed/pb/filer_pb"
<<<<<<< HEAD
	"github.com/seaweedfs/seaweedfs/weed/util"
	"os"
	"syscall"
	"time"
=======
>>>>>>> 8ecdf958
)

/** Create a symbolic link */
func (wfs *WFS) Symlink(cancel <-chan struct{}, header *fuse.InHeader, target string, name string, out *fuse.EntryOut) (code fuse.Status) {
	wfs.concurrentOpLimit.WaitN(util.MyContext{cancel}, 1)

	if wfs.IsOverQuota {
		return fuse.Status(syscall.ENOSPC)
	}
	if s := checkName(name); s != fuse.OK {
		return s
	}

	dirPath, code := wfs.inodeToPath.GetPath(header.NodeId)
	if code != fuse.OK {
		return
	}
	entryFullPath := dirPath.Child(name)

	request := &filer_pb.CreateEntryRequest{
		Directory: string(dirPath),
		Entry: &filer_pb.Entry{
			Name:        name,
			IsDirectory: false,
			Attributes: &filer_pb.FuseAttributes{
				Mtime:         time.Now().Unix(),
				Crtime:        time.Now().Unix(),
				FileMode:      uint32(os.FileMode(0777) | os.ModeSymlink),
				Uid:           header.Uid,
				Gid:           header.Gid,
				SymlinkTarget: target,
			},
		},
		Signatures:               []int32{wfs.signature},
		SkipCheckParentDirectory: true,
	}

	err := wfs.WithFilerClient(false, func(client filer_pb.SeaweedFilerClient) error {

		wfs.mapPbIdFromLocalToFiler(request.Entry)
		defer wfs.mapPbIdFromFilerToLocal(request.Entry)

		if err := filer_pb.CreateEntry(client, request); err != nil {
			return fmt.Errorf("symlink %s: %v", entryFullPath, err)
		}

		wfs.metaCache.InsertEntry(context.Background(), filer.FromPbEntry(request.Directory, request.Entry))

		return nil
	})
	if err != nil {
		glog.V(0).Infof("Symlink %s => %s: %v", entryFullPath, target, err)
		return fuse.EIO
	}

	inode := wfs.inodeToPath.Lookup(entryFullPath, request.Entry.Attributes.Crtime, false, false, 0, true)

	wfs.outputPbEntry(out, inode, request.Entry)

	return fuse.OK
}

func (wfs *WFS) Readlink(cancel <-chan struct{}, header *fuse.InHeader) (out []byte, code fuse.Status) {
	wfs.concurrentOpLimit.WaitN(util.MyContext{cancel}, 1)

	entryFullPath, code := wfs.inodeToPath.GetPath(header.NodeId)
	if code != fuse.OK {
		return
	}

	entry, status := wfs.maybeLoadEntry(entryFullPath)
	if status != fuse.OK {
		return nil, status
	}
	if os.FileMode(entry.Attributes.FileMode)&os.ModeSymlink == 0 {
		return nil, fuse.EINVAL
	}

	return []byte(entry.Attributes.SymlinkTarget), fuse.OK
}<|MERGE_RESOLUTION|>--- conflicted
+++ resolved
@@ -3,6 +3,7 @@
 import (
 	"context"
 	"fmt"
+	"github.com/seaweedfs/seaweedfs/weed/util"
 	"os"
 	"syscall"
 	"time"
@@ -12,13 +13,6 @@
 	"github.com/seaweedfs/seaweedfs/weed/filer"
 	"github.com/seaweedfs/seaweedfs/weed/glog"
 	"github.com/seaweedfs/seaweedfs/weed/pb/filer_pb"
-<<<<<<< HEAD
-	"github.com/seaweedfs/seaweedfs/weed/util"
-	"os"
-	"syscall"
-	"time"
-=======
->>>>>>> 8ecdf958
 )
 
 /** Create a symbolic link */
