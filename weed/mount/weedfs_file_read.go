--- conflicted
+++ resolved
@@ -1,20 +1,11 @@
 package mount
 
 import (
-<<<<<<< HEAD
 	"context"
-=======
-	"io"
-
->>>>>>> 676e27c5
 	"github.com/hanwen/go-fuse/v2/fuse"
-
 	"github.com/seaweedfs/seaweedfs/weed/glog"
-<<<<<<< HEAD
 	"io"
 	"syscall"
-=======
->>>>>>> 676e27c5
 )
 
 /**
