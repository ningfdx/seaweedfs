--- conflicted
+++ resolved
@@ -2,11 +2,6 @@
 
 import (
 	"context"
-<<<<<<< HEAD
-=======
-	"io"
-
->>>>>>> e646d92c
 	"github.com/hanwen/go-fuse/v2/fuse"
 	"github.com/seaweedfs/seaweedfs/weed/glog"
 	"io"
