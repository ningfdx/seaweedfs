package mount

import (
<<<<<<< HEAD
	"context"
=======
	"bytes"
	"fmt"
	"io"

>>>>>>> 79d68a81
	"github.com/hanwen/go-fuse/v2/fuse"
	"github.com/seaweedfs/seaweedfs/weed/glog"
	"io"
	"syscall"
)

/**
 * Read data
 *
 * Read should send exactly the number of bytes requested except
 * on EOF or error, otherwise the rest of the data will be
 * substituted with zeroes.  An exception to this is when the file
 * has been opened in 'direct_io' mode, in which case the return
 * value of the read system call will reflect the return value of
 * this operation.
 *
 * fi->fh will contain the value set by the open method, or will
 * be undefined if the open method didn't set any value.
 *
 * Valid replies:
 *   fuse_reply_buf
 *   fuse_reply_iov
 *   fuse_reply_data
 *   fuse_reply_err
 *
 * @param req request handle
 * @param ino the inode number
 * @param size number of bytes to read
 * @param off offset to read from
 * @param fi file information
 */
func (wfs *WFS) Read(cancel <-chan struct{}, in *fuse.ReadIn, buff []byte) (fuse.ReadResult, fuse.Status) {
	wfs.concurrentLimit <- true
	defer func() {
		<-wfs.concurrentLimit
	}()
	if err := wfs.readLimiter.WaitN(context.Background(), len(buff)); err != nil {
		return nil, fuse.Status(syscall.EUSERS)
	}

	fh := wfs.GetHandle(FileHandleId(in.Fh))
	if fh == nil {
		return nil, fuse.ENOENT
	}

	fh.Lock()
	defer fh.Unlock()

	offset := int64(in.Offset)
	totalRead, err := readDataByFileHandle(buff, fh, offset)
	if err != nil {
		glog.Warningf("file handle read %s %d: %v", fh.FullPath(), totalRead, err)
		return nil, fuse.EIO
	}

	if IsDebugFileReadWrite {
		// print(".")
		mirrorData := make([]byte, totalRead)
		fh.mirrorFile.ReadAt(mirrorData, offset)
		if bytes.Compare(mirrorData, buff[:totalRead]) != 0 {

			againBuff := make([]byte, len(buff))
			againRead, _ := readDataByFileHandle(buff, fh, offset)
			againCorrect := bytes.Compare(mirrorData, againBuff[:againRead]) == 0
			againSame := bytes.Compare(buff[:totalRead], againBuff[:againRead]) == 0

			fmt.Printf("\ncompare %v [%d,%d) size:%d againSame:%v againCorrect:%v\n", fh.mirrorFile.Name(), offset, offset+totalRead, totalRead, againSame, againCorrect)
			//fmt.Printf("read mirrow data: %v\n", mirrorData)
			//fmt.Printf("read actual data: %v\n", buff[:totalRead])
		}
	}

	return fuse.ReadResultData(buff[:totalRead]), fuse.OK
}

func readDataByFileHandle(buff []byte, fhIn *FileHandle, offset int64) (int64, error) {
	// read data from source file
	size := len(buff)
	fhIn.lockForRead(offset, size)
	defer fhIn.unlockForRead(offset, size)

	n, tsNs, err := fhIn.readFromChunks(buff, offset)
	if err == nil || err == io.EOF {
		maxStop := fhIn.readFromDirtyPages(buff, offset, tsNs)
		n = max(maxStop-offset, n)
	}
	if err == io.EOF {
		err = nil
	}
	return n, err
}<|MERGE_RESOLUTION|>--- conflicted
+++ resolved
@@ -1,17 +1,13 @@
 package mount
 
 import (
-<<<<<<< HEAD
+	"bytes"
 	"context"
-=======
-	"bytes"
 	"fmt"
 	"io"
 
->>>>>>> 79d68a81
 	"github.com/hanwen/go-fuse/v2/fuse"
 	"github.com/seaweedfs/seaweedfs/weed/glog"
-	"io"
 	"syscall"
 )
 
